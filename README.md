# JustAlexNet

<<<<<<< HEAD
A simple PyTorch implementation of AlexNet for image classification. The training
script now also supports a ResNet-18 architecture so you can compare the two
approaches using the same training loop.

## Training

```bash
python train.py --model alexnet
python train.py --model resnet18
```

Use `--num-classes` to adapt the classifier head to your dataset.
=======
一个基于 PyTorch 的 AlexNet 图像分类模型实现，涵盖数据准备、训练脚本以及可选的 Docker 开发环境配置。

## 仓库结构

| 路径 | 说明 |
| --- | --- |
| `alexnet.py` | 定义 AlexNet 网络结构，并在模块末尾提供一个使用随机张量的快速自测。 |
| `dataset_imagenett.py` | 使用 torchvision 的 `ImageFolder` 封装数据集，包含数据增强、标准化以及训练 / 验证数据加载器。 |
| `train.py` | 整合模型与数据加载器，配置优化器与损失函数，并运行训练循环。 |
| `docker/docker-compose.yml` | 提供基于 NVIDIA PyTorch 镜像的 Docker Compose 环境，可挂载代码与数据目录。 |
| `test.png` | 示例图片，可用于快速验证推理脚本。 |

项目依赖主要集中在 PyTorch 与 Torchvision。数据与模型权重默认存放在仓库外部，便于管理大文件。

## 数据准备流程（`dataset_imagenett.py`）

1. **数据集路径**：脚本默认读取 `dataset_root = Path("/app/data/ImageNet")`。请将其修改为本地 ImageNet 或 ImageNet-T 数据所在目录，并确保遵循 `split/class_name/image.jpg` 的层级结构。
2. **数据增强**：训练集会被缩放到 224×224，随机水平翻转并使用 ImageNet 均值 / 方差归一化；验证集仅进行缩放与归一化。
3. **训练 / 验证划分**：默认按照 80/20 划分数据集，划分后会自动为验证子集替换成对应的 transform。
4. **DataLoader 参数**：默认批大小为 32、`num_workers=16`，并开启 `pin_memory=True`，可根据硬件资源调整。

导入该模块后即可获得 `train_loader` 与 `val_loader` 供训练脚本直接使用。

## 模型与训练流程（`alexnet.py`, `train.py`）

- **设备选择**：自动检测 CUDA、Apple Silicon 的 MPS 或 CPU，保证脚本在不同平台上运行。
- **模型定义**：网络结构与经典 AlexNet 一致，包含特征提取的卷积层与分类器的全连接层。
- **训练循环**：`train_loop` 会遍历批次、计算交叉熵损失、反向传播并每 100 个 batch 打印日志。`train.py` 默认使用带动量与权重衰减的 SGD，可选启用 Nesterov。
- **运行方式**：执行 `python train.py` 会初始化数据加载器、模型、损失函数与优化器，并运行 10 个 epoch。可在此基础上扩展保存权重、指标评估等功能。

## Docker 开发环境（`docker/docker-compose.yml`）

Compose 文件会启动 NVIDIA 官方 PyTorch 镜像，自动挂载仓库到容器内 `/app/code`，并将外部数据目录挂载到 `/app/data`。根据 DataLoader 需求可以调整共享内存大小 (`shm_size`)。

## 新人学习建议

1. **跑通基线**：选取少量样本运行 `python train.py`，确认训练流程正常，观察损失曲线是否收敛。
2. **补充验证指标**：在 `train.py` 中添加使用 `val_loader` 的评估流程，记录 top-1 精度或损失。
3. **实现断点续训**：定期调用 `torch.save(model.state_dict(), ...)` 保存权重，并编写加载逻辑。
4. **调参实验**：尝试不同的批大小、学习率、学习率调度器（如 `StepLR`、`CosineAnnealingLR`）或优化器（Adam、SGD + Cosine）。
5. **配置管理**：将路径、批大小、训练轮数等超参数抽离到配置文件或命令行参数，方便复现。
6. **扩展推理脚本**：编写独立的推理脚本，加载训练好的模型对新图片（如 `test.png`）进行分类。

通过上述步骤，您可以逐步理解本仓库的数据流、模型结构与训练逻辑，并在此基础上继续迭代功能或性能。
>>>>>>> 1704ac51
<|MERGE_RESOLUTION|>--- conflicted
+++ resolved
@@ -1,19 +1,5 @@
 # JustAlexNet
 
-<<<<<<< HEAD
-A simple PyTorch implementation of AlexNet for image classification. The training
-script now also supports a ResNet-18 architecture so you can compare the two
-approaches using the same training loop.
-
-## Training
-
-```bash
-python train.py --model alexnet
-python train.py --model resnet18
-```
-
-Use `--num-classes` to adapt the classifier head to your dataset.
-=======
 一个基于 PyTorch 的 AlexNet 图像分类模型实现，涵盖数据准备、训练脚本以及可选的 Docker 开发环境配置。
 
 ## 仓库结构
@@ -57,5 +43,4 @@
 5. **配置管理**：将路径、批大小、训练轮数等超参数抽离到配置文件或命令行参数，方便复现。
 6. **扩展推理脚本**：编写独立的推理脚本，加载训练好的模型对新图片（如 `test.png`）进行分类。
 
-通过上述步骤，您可以逐步理解本仓库的数据流、模型结构与训练逻辑，并在此基础上继续迭代功能或性能。
->>>>>>> 1704ac51
+通过上述步骤，您可以逐步理解本仓库的数据流、模型结构与训练逻辑，并在此基础上继续迭代功能或性能。